--- conflicted
+++ resolved
@@ -30,11 +30,9 @@
 
     return () => clearInterval(interval);
   }, [images.length]);
-<<<<<<< HEAD
+
   
-=======
-
->>>>>>> 5759c530
+
   const features = [
     {
       icon: Scale,
@@ -80,7 +78,7 @@
 
   return (
     <div className="bg-gradient-to-br from-primary-500 to-secondary-500 text-white">
-<<<<<<< HEAD
+
       {/* Hero Section */}
       <section className="section-padding relative overflow-hidden">
         <div className="container-responsive relative z-10">
@@ -89,16 +87,7 @@
               <h1 className="flex items-center justify-center lg:justify-start gap-3 sm:gap-4 text-responsive-4xl lg:text-responsive-5xl font-bold">
                 <Heart className="w-8 h-8 sm:w-10 sm:h-10 lg:w-12 lg:h-12 flex-shrink-0" />
                 <span>Netsanet</span>
-=======
-      {/* Hero Section with Carousel */}
-      <section className="py-20 pt-24 relative overflow-hidden">
-        <div className="max-w-7xl mx-auto px-5 relative z-10">
-          <div className="grid grid-cols-1 lg:grid-cols-2 gap-15 items-center">
-            <div className="text-center lg:text-left">
-              <h1 className="flex items-center gap-4 text-5xl font-bold mb-4">
-                <Heart className="w-12 h-12" />
-                Netsanet
->>>>>>> 5759c530
+
               </h1>
               <p className="text-responsive-xl lg:text-responsive-2xl opacity-90 font-medium">
                 AI-Powered Support for Women in Ethiopia
@@ -124,14 +113,11 @@
                 {images.map((image, index) => (
                   <div
                     key={index}
-<<<<<<< HEAD
+
                     className={`carousel-image ${
                       index === currentImageIndex ? "opacity-100" : "opacity-0"
                     }`}
-=======
-                    className={`absolute inset-0 transition-opacity duration-1000 ease-in-out ${index === currentImageIndex ? "opacity-100" : "opacity-0"
-                      }`}
->>>>>>> 5759c530
+
                   >
                     <img
                       src={image}
@@ -149,18 +135,13 @@
                     <button
                       key={index}
                       onClick={() => setCurrentImageIndex(index)}
-<<<<<<< HEAD
+
                       className={`carousel-indicator ${
                         index === currentImageIndex
                           ? "carousel-indicator-active"
                           : "carousel-indicator-inactive"
                       }`}
-=======
-                      className={`w-3 h-3 rounded-full transition-all duration-300 ${index === currentImageIndex
-                          ? "bg-white shadow-lg scale-110"
-                          : "bg-white/60 hover:bg-white/80"
-                        }`}
->>>>>>> 5759c530
+
                       aria-label={`Go to image ${index + 1}`}
                     />
                   ))}
